--- conflicted
+++ resolved
@@ -9,10 +9,7 @@
 
 	"github.com/canopy-network/canopy/lib"
 	"github.com/canopy-network/canopy/lib/crypto"
-<<<<<<< HEAD
 	"github.com/canopy-network/canopy/metrics"
-=======
->>>>>>> b491c1ee
 )
 
 // BFT is a structure that holds data for a Hotstuff BFT instance
