--- conflicted
+++ resolved
@@ -344,7 +344,31 @@
     - This ensures each new tx from a given address gets a unique pseudo-nonce and avoids reuse within the pruning window.
     - Mimics nonce behavior sufficiently for compatibility with Ethereum tooling.
 
-<<<<<<< HEAD
+#### eth_getChainId
+
+The goal of the Canopy ChainID translation design is to establish a consistent and conflict-free way of representing chain identifiers in an EVM-compatible context while preserving Canopy’s internal network model.
+
+⇨ Canopy defines the `evmChainId` as a 64-bit unsigned integer composed of two parts:
+
+- **High 32 bits**: Represents the `networkId`.
+- **Low 32 bits**: Represents the `chainId`.
+
+By encoding both values into a single 64-bit integer, we can seamlessly bridge between EVM-based infrastructure (like MetaMask) and Canopy’s dual-ID model.
+
+
+- **Avoids Ethereum Chain ID Conflicts**  
+  Since Ethereum chain IDs are typically 32-bit or smaller, placing `networkId` in the upper 32 bits ensures that all generated `evmChainId` values lie outside the range of existing Ethereum chain IDs, thereby eliminating the risk of accidental replay attacks or collisions.
+
+- **Combines Canopy's Dual-ID Model**  
+  Canopy internally uses both `networkId` and `chainId` for enhanced replay protection over the Root Chain and Nested Chain design. This scheme allows both values to be packed into one variable, maintaining the integrity of the original model without requiring protocol-level changes to support dual identifiers.
+
+When constructing or interpreting transactions:
+
+- To derive `networkId` and `chainId` from an `evmChainId`, split the 64-bit integer into its upper and lower 32 bits respectively.
+- To encode a Canopy transaction as EVM-compatible, shift the `networkId` 32 bits to the left and OR it with the `chainId`.
+
+This makes integration with tools like MetaMask and compatibility with EVM RPC interfaces straightforward, while preserving the semantics of Canopy's security model.
+
 #### eth_estimateGas
 
 Canopy uses a simple translation layer to bridge minimum fees into EVM-compatible gas values:
@@ -355,32 +379,5 @@
 
 This keeps the total fee consistent with the Canopy-side tx.Fee (denominated in uCNPY), scaled to Ethereum’s 18-decimal wei units.
 
-Multiplying tx.Fee by 100 ensures that eth_estimateGas() returns values significantly above 21,000 — the lower bound required by many 
-Ethereum tools like MetaMask. This preserves compatibility while keeping gas price constant and simple to reason about.
-
-=======
-#### eth_getChainId
-
-The goal of the Canopy ChainID translation design is to establish a consistent and conflict-free way of representing chain identifiers in an EVM-compatible context while preserving Canopy’s internal network model.
-
-⇨ Canopy defines the `evmChainId` as a 64-bit unsigned integer composed of two parts:
-
-- **High 32 bits**: Represents the `networkId`.
-- **Low 32 bits**: Represents the `chainId`.
-
-By encoding both values into a single 64-bit integer, we can seamlessly bridge between EVM-based infrastructure (like MetaMask) and Canopy’s dual-ID model.
-
-
-- **Avoids Ethereum Chain ID Conflicts**  
-  Since Ethereum chain IDs are typically 32-bit or smaller, placing `networkId` in the upper 32 bits ensures that all generated `evmChainId` values lie outside the range of existing Ethereum chain IDs, thereby eliminating the risk of accidental replay attacks or collisions.
->>>>>>> eb88704d
-
-- **Combines Canopy's Dual-ID Model**  
-  Canopy internally uses both `networkId` and `chainId` for enhanced replay protection over the Root Chain and Nested Chain design. This scheme allows both values to be packed into one variable, maintaining the integrity of the original model without requiring protocol-level changes to support dual identifiers.
-
-When constructing or interpreting transactions:
-
-- To derive `networkId` and `chainId` from an `evmChainId`, split the 64-bit integer into its upper and lower 32 bits respectively.
-- To encode a Canopy transaction as EVM-compatible, shift the `networkId` 32 bits to the left and OR it with the `chainId`.
-
-This makes integration with tools like MetaMask and compatibility with EVM RPC interfaces straightforward, while preserving the semantics of Canopy's security model.+Multiplying tx.Fee by 100 ensures that eth_estimateGas() returns values significantly above 21,000 — the lower bound required by many
+Ethereum tools like MetaMask. This preserves compatibility while keeping gas price constant and simple to reason about.