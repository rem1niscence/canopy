syntax = "proto3";
package types;

option go_package = "github.com/canopy-network/canopy/lib";

// *****************************************************************************************************
// This file is auto-generated from source files in `/lib/.proto/*` using Protocol Buffers (protobuf)
//
// Protobuf is a language-neutral, platform-neutral serialization format. It allows users
// to define objects in a way that’s both efficient to store and fast to transmit over the network.
// These definitions are compiled into code that *enables different systems and programming languages
// to communicate in a byte-perfect manner*
//
// To update these structures, make changes to the source .proto files, then recompile
// to regenerate this file.
// These auto-generated files are easily recognized by checking for a `.pb.go` ending
// *****************************************************************************************************
//_
//_
//_
// CommitID is a structure that holds the merkle root for a certain height
message CommitID {
  // height: the identifier of the commit_id referencing the block height
  uint64 height = 1;
  // root: the merkle root of the SMT state commit store
  bytes root = 2;
}

<<<<<<< HEAD
=======
// StoreMerkleProof Celestia's implementation of a Sparse Merkle Tree Proof
// used for membership and non-membership proofs for lite node functionality
message StoreMerkleProof {
  // key: the key of the key-value pair to be proved
  bytes key = 1;
  // value: the value of the key-value pair to be proved
  bytes value = 2;
  // proof: the compacted merkle proof from the SMT tree
  SparseCompactMerkleProof proof = 3;
}

// SparseCompactMerkleProof Celestia's implementation of a Sparse Compact Merkle Tree Proof
message SparseCompactMerkleProof {
  // SideNodes: is an array of the sibling nodes leading up to the leaf of the proof.
  repeated bytes SideNodes = 1; // @gotags: json:"sideNodes"
  // NonMembershipLeafData: is the data of the unrelated leaf at the position
  // of the key being proven, in the case of a non-membership proof. For
  // membership proofs, is nil.
  bytes NonMembershipLeafData = 2; // @gotags: json:"nonMembershipLeafData"
  // BitMask: in the case of a compact proof, is a bit mask of the sidenodes
  // of the proof where an on-bit indicates that the sidenode at the bit's
  // index is a placeholder. This is only set if the proof is compact.
  bytes BitMask = 3; // @gotags: json:"bitMask"
  // NumSideNodes: in the case of a compact proof, indicates the number of
  // sidenodes in the proof when decompacted. This is only set if the proof is compact.
  uint32 NumSideNodes = 4; // @gotags: json:"numSideNodes"
  // SiblingData: is the data of the sibling node to the leaf being proven,
  // required for updatable proofs. For unupdatable proofs, is nil.
  bytes SiblingData = 5; // @gotags: json:"siblingData"
}

>>>>>>> 16de13c6
// Node represents a single element in a sparse Merkle tree
// It stores the cryptographic hash of data and the structural information
// required to traverse and reconstruct the tree
message Node {
  // Value: is the cryptographic hash of the data included in the database
  // the ValueHash is included in the parent hash
  bytes Value = 1; // @gotags: json:"value"
  // LeftChildKey: is the key for the left child node. Nil means no child
  bytes LeftChildKey = 2; // @gotags: json:"leftChildKey"
  // RightChildKey: is the key for the right child node. Nil means no child
<<<<<<< HEAD
  bytes RightChildKey = 3;
  // Key: used for merkle proof generation and verification. It is the compact
  // representation of the node's key bit sequences
  bytes Key = 4;
  // Bitmask: Used for Merkle proof generation and verification. Indicates 
  // whether each hash requires the left or right sibling, where 0 
  // represents a left sibling and 1 represents a right sibling
  int32 Bitmask = 5;
=======
  bytes RightChildKey = 3; // @gotags: json:"rightChildKey"
>>>>>>> 16de13c6
}<|MERGE_RESOLUTION|>--- conflicted
+++ resolved
@@ -26,40 +26,6 @@
   bytes root = 2;
 }
 
-<<<<<<< HEAD
-=======
-// StoreMerkleProof Celestia's implementation of a Sparse Merkle Tree Proof
-// used for membership and non-membership proofs for lite node functionality
-message StoreMerkleProof {
-  // key: the key of the key-value pair to be proved
-  bytes key = 1;
-  // value: the value of the key-value pair to be proved
-  bytes value = 2;
-  // proof: the compacted merkle proof from the SMT tree
-  SparseCompactMerkleProof proof = 3;
-}
-
-// SparseCompactMerkleProof Celestia's implementation of a Sparse Compact Merkle Tree Proof
-message SparseCompactMerkleProof {
-  // SideNodes: is an array of the sibling nodes leading up to the leaf of the proof.
-  repeated bytes SideNodes = 1; // @gotags: json:"sideNodes"
-  // NonMembershipLeafData: is the data of the unrelated leaf at the position
-  // of the key being proven, in the case of a non-membership proof. For
-  // membership proofs, is nil.
-  bytes NonMembershipLeafData = 2; // @gotags: json:"nonMembershipLeafData"
-  // BitMask: in the case of a compact proof, is a bit mask of the sidenodes
-  // of the proof where an on-bit indicates that the sidenode at the bit's
-  // index is a placeholder. This is only set if the proof is compact.
-  bytes BitMask = 3; // @gotags: json:"bitMask"
-  // NumSideNodes: in the case of a compact proof, indicates the number of
-  // sidenodes in the proof when decompacted. This is only set if the proof is compact.
-  uint32 NumSideNodes = 4; // @gotags: json:"numSideNodes"
-  // SiblingData: is the data of the sibling node to the leaf being proven,
-  // required for updatable proofs. For unupdatable proofs, is nil.
-  bytes SiblingData = 5; // @gotags: json:"siblingData"
-}
-
->>>>>>> 16de13c6
 // Node represents a single element in a sparse Merkle tree
 // It stores the cryptographic hash of data and the structural information
 // required to traverse and reconstruct the tree
@@ -70,7 +36,6 @@
   // LeftChildKey: is the key for the left child node. Nil means no child
   bytes LeftChildKey = 2; // @gotags: json:"leftChildKey"
   // RightChildKey: is the key for the right child node. Nil means no child
-<<<<<<< HEAD
   bytes RightChildKey = 3;
   // Key: used for merkle proof generation and verification. It is the compact
   // representation of the node's key bit sequences
@@ -79,7 +44,4 @@
   // whether each hash requires the left or right sibling, where 0 
   // represents a left sibling and 1 represents a right sibling
   int32 Bitmask = 5;
-=======
-  bytes RightChildKey = 3; // @gotags: json:"rightChildKey"
->>>>>>> 16de13c6
 }