import {
  KeystoreGet,
  KeystoreImport,
  KeystoreNew,
  TxBuyOrder,
  TxCreateOrder,
  TxDeleteOrder,
  TxEditOrder,
  TxEditStake,
  TxPause,
  TxSend,
  TxStake,
  TxUnpause,
  TxUnstake,
} from "@/components/api";
import FormInputs from "@/components/form_inputs";
import {
  copy,
  downloadJSON,
  formatNumber,
  getFormInputs,
  numberFromCommas,
  objEmpty,
  onFormSubmit,
  renderToast,
  retryWithDelay,
  toCNPY,
  toUCNPY,
  withTooltip,
} from "@/components/util";
import { KeystoreContext } from "@/pages";
import JsonView from "@uiw/react-json-view";
import { useContext, useEffect, useRef, useState } from "react";
import { Button, Card, Col, Form, Modal, Row, Spinner, Table } from "react-bootstrap";
import Alert from "react-bootstrap/Alert";
import Truncate from "react-truncate-inside";

function Keystore() {
  const keystore = useContext(KeystoreContext);
  return keystore;
}

// transactionButtons defines the icons for the transactions
const transactionButtons = [
  { title: "SEND", name: "send", src: "arrow-up" },
  { title: "STAKE", name: "stake", src: "stake" },
  { title: "EDIT", name: "edit-stake", src: "edit-stake" },
  { title: "UNSTAKE", name: "unstake", src: "unstake" },
  { title: "PAUSE", name: "pause", src: "pause" },
  { title: "PLAY", name: "unpause", src: "unpause" },
  { title: "SWAP", name: "create_order", src: "swap" },
  { title: "LOCK", name: "buy_order", src: "buy" },
  { title: "REPRICE", name: "edit_order", src: "edit_order" },
  { title: "VOID", name: "delete_order", src: "delete_order" },
];

// Accounts() returns the main component of this file
export default function Accounts({ keygroup, account, validator, setActiveKey }) {
  const ks = Keystore();
  const ksRef = useRef(ks);

  const [state, setState] = useState({
      showModal: false,
      txType: "send",
      txResult: {},
      showSubmit: true,
      showPKModal: false,
      showPKImportModal: false,
      showNewModal: false,
      pk: {},
      toast: "",
      showSpinner: false,
<<<<<<< HEAD
      showAlert: false,
      alertMsg: "",
=======
      primaryColor: "",
      greyColor: "",
>>>>>>> eda89f26
    }),
    acc = account.account;

    const stateRef = useRef(state);

  useEffect(() => {
    // Ensure document is available
    const rootStyles = getComputedStyle(document.documentElement);
    const primaryColor = rootStyles.getPropertyValue("--primary-color").trim();
    const greyColor = rootStyles.getPropertyValue("--grey-color").trim();

    ksRef.current = ks;
    stateRef.current = state;

    // Update state with colors
    setState((prevState) => ({
      ...prevState,
      primaryColor,
      greyColor,
    }));
  }, []);

  // resetState() resets the state back to its initial
  function resetState() {
    setState({
      ...state,
      pk: {},
      txResult: {},
      showSubmit: true,
      showModal: false,
      showPKModal: false,
      showNewModal: false,
      showPKImportModal: false,
    });
  }

  // showModal() makes the modal visible
  function showModal(t) {
    setState({ ...state, showModal: true, txType: t });
  }

  // getAccountType() returns the type of validator account (custodial / non-custodial)
  function getAccountType() {
    return Object.keys(validator).length === 0 || validator.address === validator.output
      ? "CUSTODIAL"
      : "NON-CUSTODIAL";
  }

  // getValidatorAmount() returns the formatted staked amount of the validator
  function getValidatorAmount() {
    return validator.staked_amount == null ? "0.00" : formatNumber(validator.staked_amount);
  }

  // getStakedStatus() returns the staking status of the validator
  function getStakedStatus() {
    switch (true) {
      case !validator.address:
        return "UNSTAKED";
      case validator.unstaking_height !== 0:
        return "UNSTAKING";
      case validator.max_paused_height !== 0:
        return "PAUSED";
      case validator.delegate:
        return "DELEGATING";
      default:
        return "STAKED";
    }
  }

  // setActivePrivateKey() sets the active key to the newly added privte key if it is successfully imported
  function setActivePrivateKey(nickname, closeModal) {
    const resetState = () =>
      setState({ ...stateRef.current, showSpinner: false, ...(closeModal && { [closeModal]: false }) });

    retryWithDelay(
      () => {
        let idx = Object.keys(ksRef.current).findIndex((k) => k === nickname);
        if (idx >= 0) {
          setActiveKey(idx);
          resetState();
        } else {
          throw new Error("failed to find key");
        }
      },
      resetState,
      10,
      1000,
      false,
    );
  }

  // onPKFormSubmit() handles the submission of the private key form and updates the state with the retrieved key
  function onPKFormSubmit(e) {
    onFormSubmit(state, e, ks, (r) =>
      KeystoreGet(r.sender, r.password, r.nickname).then((r) => {
        setState({ ...state, showSubmit: Object.keys(state.txResult).length === 0, pk: r });
      }),
    );
  }

  // onNewPKFormSubmit() handles the submission of the new private key form and updates the state with the generated key
  function onNewPKFormSubmit(e) {
    onFormSubmit(state, e, ks, (r) =>
      KeystoreNew(r.password, r.nickname).then((r) => {
        setState({ ...state, showSubmit: Object.keys(state.txResult).length === 0, pk: r });
        setActivePrivateKey(r.nickname);
      }),
    );
  }

  // onImportOrGenerateSubmit() handles the submission of either the import or generate form and updates the state accordingly
  function onImportOrGenerateSubmit(e) {
    onFormSubmit(state, e, ks, (r) => {
      if (r.private_key) {
        void KeystoreImport(r.private_key, r.password, r.nickname).then((_) => {
          setState({ ...state, showSpinner: true });
          setActivePrivateKey(r.nickname, "showPKImportModal");
        });
      } else {
        void KeystoreNew(r.password, r.nickname).then((_) => {
          setState({ ...state, showSpinner: true });
          setActivePrivateKey(r.nickname, "showPKImportModal");
        });
      }
    });
  }

  // onTxFormSubmit() handles transaction form submissions based on transaction type
  function onTxFormSubmit(e) {
    onFormSubmit(state, e, ks, (r) => {
      const submit = Object.keys(state.txResult).length !== 0;
      // Mapping transaction types to their respective functions

      const amount = toUCNPY(numberFromCommas(r.amount));
      const fee = r.fee ? toUCNPY(numberFromCommas(r.fee)) : 0;
      const receiveAmount = toUCNPY(numberFromCommas(r.receiveAmount));

      const txMap = {
        send: () => TxSend(r.sender, r.recipient, amount, r.memo, fee, r.password, submit),
        stake: () =>
          TxStake(
            r.sender,
            r.pubKey,
            r.committees,
            r.net_address,
            amount,
            r.delegate,
            r.earlyWithdrawal,
            r.output,
            r.signer,
            r.memo,
            fee,
            r.password,
            submit,
          ),
        "edit-stake": () =>
          TxEditStake(
            r.sender,
            r.committees,
            r.net_address,
            amount,
            r.earlyWithdrawal,
            r.output,
            r.signer,
            r.memo,
            fee,
            r.password,
            submit,
          ),
        unstake: () => TxUnstake(r.sender, r.signer, r.memo, fee, r.password, submit),
        pause: () => TxPause(r.sender, r.signer, r.memo, fee, r.password, submit),
        unpause: () => TxUnpause(r.sender, r.signer, r.memo, fee, r.password, submit),
        create_order: () =>
          TxCreateOrder(
            r.sender,
            r.chainId,
            amount,
            receiveAmount,
            r.receiveAddress,
            r.memo,
            fee,
            r.password,
            submit,
          ),
        buy_order: () => TxBuyOrder(r.sender, r.receiveAddress, numberFromCommas(r.orderId), fee, r.password, submit),
        edit_order: () =>
          TxEditOrder(
            r.sender,
            r.chainId,
            numberFromCommas(r.orderId),
            amount,
            receiveAmount,
            r.receiveAddress,
            r.memo,
            fee,
            r.password,
            submit,
          ),
        delete_order: () => TxDeleteOrder(r.sender, r.chainId, r.orderId, r.memo, fee, r.password, submit),
      };

      const txFunction = txMap[state.txType];
      if (txFunction) {
        setState({ ...state, showAlert: false });
        txFunction()
          .then((result) => {
            setState({ ...state, showSubmit: !submit, txResult: result, showAlert: false });
          })
          .catch((e) => {
            setState({
              ...state,
              showAlert: true,
              alertMsg: "Transaction failed. Please verify the fields and try again.",
            });
          });
      }
    });
  }

  // if no private key is preset
  if (!keygroup || Object.keys(keygroup).length === 0 || !account.account) {
    return (
      <RenderModal
        show={true}
        title={"UPLOAD PRIVATE OR CREATE KEY"}
        txType={"pass-nickname-and-pk"}
        onFormSub={onImportOrGenerateSubmit}
        keyGroup={null}
        account={null}
        validator={null}
        onHide={null}
        btnType={"import-or-generate"}
        state={state}
        closeOnClick={resetState}
        keystore={ks}
      />
    );
  }
  // return the main component
  return (
    <div className="content-container">
      <span id="balance">{formatNumber(acc.amount)}</span>
      <span style={{ fontFamily: "var(--font-heading)", fontWeight: "500", color: state.primaryColor }}>{" CNPY"}</span>
      <br />
      <hr style={{ border: "1px dashed black", borderRadius: "5px", width: "60%", margin: "0 auto" }} />
      <br />
      <RenderModal
        show={state.showModal}
        title={state.txType}
        txType={state.txType}
        onFormSub={onTxFormSubmit}
        keyGroup={keygroup}
        account={acc}
        validator={validator}
        onHide={resetState}
        state={state}
        closeOnClick={resetState}
        keystore={ks}
        showAlert={state.showAlert}
        alertMsg={state.alertMsg}
      />
      {transactionButtons.map((v, i) => (
        <ActionButton key={i} v={v} i={i} showModal={showModal} />
      ))}
      <Row className="account-summary-container">
        {[
          { title: "Account Type", info: getAccountType() },
          { title: "Stake Amount", info: getValidatorAmount(), after: " cnpy" },
          { title: "Staked Status", info: getStakedStatus() },
        ].map((v, i) => (
          <RenderAccountInfo key={i} v={v} i={i} color={state.primaryColor} />
        ))}
      </Row>
      <br />
      <br />
      {[
        { title: "Nickname", info: keygroup.keyNickname },
        { title: "Address", info: keygroup.keyAddress },
        { title: "Public Key", info: keygroup.publicKey },
      ].map((v, i) => (
        <KeyDetail key={i} title={v.title} info={v.info} state={state} setState={setState} />
      ))}
      <br />
      <RenderTransactions account={account} state={state} setState={setState} />
      {renderToast(state, setState)}
      <RenderModal
        show={state.showPKModal}
        title={"Private Key"}
        txType={"pass-and-addr"}
        onFormSub={onPKFormSubmit}
        keyGroup={keygroup}
        account={acc}
        validator={null}
        onHide={resetState}
        state={state}
        closeOnClick={resetState}
        btnType={"reveal-pk"}
        keystore={ks}
      />
      <RenderModal
        show={state.showPKImportModal}
        title={"Private Key"}
        txType={"pass-nickname-and-pk"}
        onFormSub={onImportOrGenerateSubmit}
        keyGroup={keygroup}
        account={acc}
        validator={null}
        onHide={resetState}
        state={state}
        closeOnClick={resetState}
        btnType={"import-pk"}
        keystore={ks}
      />
      <RenderModal
        show={state.showNewModal}
        title={"Private Key"}
        txType={"pass-and-nickname"}
        onFormSub={onNewPKFormSubmit}
        keyGroup={null}
        account={null}
        validator={null}
        onHide={resetState}
        state={state}
        closeOnClick={resetState}
        btnType={"new-pk"}
        keystore={ks}
      />
      <Button id="pk-button" variant="outline-secondary" onClick={() => setState({ ...state, showNewModal: true })}>
        New Private Key
      </Button>
      <Button
        id="import-pk-button"
        variant="outline-secondary"
        onClick={() => setState({ ...state, showPKImportModal: true })}
      >
        Import Private Key
      </Button>
        <Button id="reveal-pk-button" variant="outline-danger" onClick={() => setState({ ...state, showPKModal: true })}>
            Reveal Private Key
        </Button>
      <Button
        id="import-pk-button"
        variant="outline-secondary"
        onClick={() => {
          downloadJSON(ks, "keystore");
        }}
      >
        Download Keys
      </Button>
    </div>
  );
}

// renderKeyDetail() creates a clickable summary info box with a copy functionality
function KeyDetail({ i, title, info, state, setState }) {
  return (
    <div key={i} className="account-summary-info" onClick={() => copy(state, setState, info)}>
      <span className="account-summary-info-title">{title}</span>
      <div className="account-summary-info-content-container">
        <div className="account-summary-info-content">
          <Truncate text={info} />
        </div>
        <img className="account-summary-info-content-image" style={{ top: "-20px" }} src="./copy.png" />
      </div>
    </div>
  );
}

// JSONViewer() returns a raw JSON viewer based on the state of pk and txResult
function JSONViewer({ pk, txResult }) {
  const isEmptyPK = objEmpty(pk);
  const isEmptyTxRes = objEmpty(txResult);

  if (isEmptyPK && isEmptyTxRes) return <></>;
  return (
    <JsonView
      value={isEmptyPK ? { result: txResult } : { result: pk }}
      shortenTextAfterLength={100}
      displayDataTypes={false}
    />
  );
}
// AccSumTabCol() returns an account summary table column
function AccSumTabCol({ detail, i, state, setState }) {
  return withTooltip(
    <td onClick={() => copy(state, setState, detail)}>
      <img className="account-summary-info-content-image" src="./copy.png" />
      <div className="account-summary-info-table-column">
        <Truncate text={detail} />
      </div>
    </td>,
    detail,
    i,
    "top",
  );
}

// SubmitBtn() renders a transaction submit button with customizable text, variant, and id
function SubmitBtn({ text, variant = "outline-secondary", id = "pk-button" }) {
  return (
    <Button id={id} variant={variant} type="submit">
      {text}
    </Button>
  );
}

// CloseBtn() renders a modal close button with a default onClick function
function CloseBtn({ onClick }) {
  return (
    <Button variant="secondary" onClick={onClick}>
      Close
    </Button>
  );
}

// RenderButtons() returns buttons based on the specified type
function RenderButtons({ type, state, closeOnClick }) {
  switch (type) {
    case "import-or-generate":
      return <SubmitBtn text="Import or Generate Key" />;
    case "import-pk":
      return (
        <>
          <SubmitBtn text="Import Key" variant="outline-danger" />
          <CloseBtn onClick={closeOnClick} />
        </>
      );
    case "new-pk":
      return (
        <>
          <SubmitBtn text="Generate New Key" />
          <CloseBtn onClick={closeOnClick} />
        </>
      );
    case "reveal-pk":
      return (
        <>
          <SubmitBtn text="Get Private Key" variant="outline-danger" />
          <CloseBtn onClick={closeOnClick} />
        </>
      );
    default:
      if (Object.keys(state.txResult).length === 0) {
        return (
          <>
            <SubmitBtn text={"Generate Transaction"} />
            <CloseBtn onClick={closeOnClick} />
          </>
        );
      } else {
        const s = state.showSubmit ? <SubmitBtn text="Submit Transaction" variant="outline-danger" /> : <></>;
        return (
          <>
            {s}
            {<CloseBtn onClick={closeOnClick} />}
          </>
        );
      }
  }
}

// RenderModal() returns the transaction modal
function RenderModal({
  show,
  title,
  txType,
  onFormSub,
  keyGroup,
  account,
  validator,
  onHide,
  btnType,
  state,
  closeOnClick,
  keystore,
  showAlert = false,
  alertMsg,
}) {
  return (
    <Modal show={show} size="lg" onHide={onHide}>
      <Form onSubmit={onFormSub}>
        <Modal.Header>
          <Modal.Title>{title}</Modal.Title>
        </Modal.Header>
        <Modal.Body className="modal-body">
          <FormInputs
            keygroup={keyGroup}
            fields={getFormInputs(txType, keyGroup, account, validator, keystore).map((formInput) => {
              let input = Object.assign({}, formInput);
              if (input.label === "sender") {
                input.options.sort((a, b) => {
                  if (a === account.nickname) return -1;
                  if (b === account.nickname) return 1;
                  return 0;
                });
              }
              return input;
            })}
            account={account}
            show={show}
            validator={validator}
          />
          {showAlert && <Alert variant={"danger"}>{alertMsg}</Alert>}
          <JSONViewer pk={state.pk} txResult={state.txResult} />
          <Spinner style={{ display: state.showSpinner ? "block" : "none", margin: "0 auto" }} />
        </Modal.Body>

        <Modal.Footer>
          <RenderButtons type={btnType} state={state} closeOnClick={closeOnClick} />
        </Modal.Footer>
      </Form>
    </Modal>
  );
}

// RenderActionButton() creates a button with an image and title, triggering a modal on click
function ActionButton({ v, i, showModal }) {
  return (
    <div key={i} className="send-receive-button-container">
      <img className="send-receive-button" onClick={() => showModal(v.name)} src={`./${v.src}.png`} alt={v.title} />
        <br/>
      <span style={{ fontSize: "10px", width: "100%"}}>{v.title}</span>
    </div>
  );
}

// RenderAccountInfo() generates a card displaying account summary details
function RenderAccountInfo({ v, i }, color) {
  return (
    <Col key={i}>
      <Card className="account-summary-container-card">
        <Card.Header style={{ fontWeight: "100" }}>{v.title}</Card.Header>
        <Card.Body style={{ padding: "10px" }}>
          <Card.Title style={{ fontWeight: "500", fontSize: "14px" }}>
            {v.info}
            <span style={{ fontSize: "10px", color: color }}>{v.after}</span>
          </Card.Title>
        </Card.Body>
      </Card>
    </Col>
  );
}

// RenderTransactions() displays a table of recent transactions based on account data
function RenderTransactions({ account, state, setState }) {
  return account.combined.length === 0 ? null : (
    <div className="recent-transactions-table">
      <span style={{ textAlign: "center", fontWeight: "100", fontSize: "14px", color: state.greyColor }}>
        RECENT TRANSACTIONS
      </span>
      <Table className="table-fixed" bordered hover style={{ marginTop: "10px" }}>
        <thead>
          <tr>
            {["Height", "Amount", "Recipient", "Type", "Hash", "Status"].map((k, i) => (
              <th key={i}>{k}</th>
            ))}
          </tr>
        </thead>
        <tbody>
          {account.combined.slice(0, 5).map((v, i) => (
            <tr key={i}>
              <td>{v.height || "N/A"}</td>
              <td>{toCNPY(v.transaction.msg.amount) || toCNPY(v.transaction.msg.AmountForSale) || "N/A"}</td>
              <AccSumTabCol detail={v.recipient ?? v.sender ?? v.address} i={i} state={state} setState={setState} />
              <td>{v.message_type || v.transaction.type}</td>
              <AccSumTabCol detail={v.tx_hash} i={i + 1} state={state} setState={setState} />
              <td>{v.status ?? ""}</td>
            </tr>
          ))}
        </tbody>
      </Table>
    </div>
  );
}<|MERGE_RESOLUTION|>--- conflicted
+++ resolved
@@ -70,13 +70,10 @@
       pk: {},
       toast: "",
       showSpinner: false,
-<<<<<<< HEAD
       showAlert: false,
       alertMsg: "",
-=======
       primaryColor: "",
       greyColor: "",
->>>>>>> eda89f26
     }),
     acc = account.account;
 
