import React, {useEffect, useState, useContext} from "react";
import Truncate from "react-truncate-inside";
import JsonView from "@uiw/react-json-view";
import {Bar} from "react-chartjs-2";
import {Chart as ChartJS, BarElement, CategoryScale, LinearScale, Tooltip, Legend} from "chart.js";
import {Accordion, Button, Carousel, Container, Form, InputGroup, Modal, Spinner, Table} from "react-bootstrap";
import {
    AddVote,
    DelVote,
    Params,
    Poll,
    Proposals,
    RawTx,
    StartPoll,
    TxChangeParameter,
    TxDAOTransfer,
    VotePoll,
} from "@/components/api";
import {
<<<<<<< HEAD
    copy,
    getFormInputs,
    objEmpty,
    onFormSubmit,
    placeholders,
    renderToast,
    toUCNPY,
    numberFromCommas,
=======
  isValidJSON,
  copy,
  getFormInputs,
  objEmpty,
  onFormSubmit,
  placeholders,
  renderToast,
  toUCNPY,
  numberFromCommas,
  formatLocaleNumber,
>>>>>>> b04a666e
} from "@/components/util";
import {KeystoreContext} from "@/pages";
import FormInputs from "@/components/form_inputs";

function useKeystore() {
    const keystore = useContext(KeystoreContext);
    return keystore;
}

ChartJS.register(BarElement, CategoryScale, LinearScale, Tooltip, Legend);

export default function Governance({keygroup, account: accountWithTxs, validator}) {
    const ks = useKeystore();
    const [state, setState] = useState({
        txResult: {},
        rawTx: {},
        showPropModal: false,
        apiResults: {},
        paramSpace: "",
        voteOnPollAccord: "1",
        voteOnProposalAccord: "1",
        propAccord: "1",
        txPropType: 0,
        toast: "",
        voteJSON: {},
        pwd: "",
    });

    // onFormChange() handles the form input change callback
    function onFormChange(key, value, newValue) {
        if (key === "param_space") {
            setState({...state, paramSpace: newValue});
        }
    }

    // onPropSubmit() handles the proposal submit form callback
    function onPropSubmit(e) {
        onFormSubmit(state, e, ks, (r) => {
            if (state.txPropType === 0) {
                createParamChangeTx(
                    r.sender,
                    r.param_space,
                    r.param_key,
                    r.param_value,
                    r.start_block,
                    r.end_block,
                    r.memo,
                    toUCNPY(numberFromCommas(r.fee)),
                    r.password,
                );
            } else {
                createDAOTransferTx(
                    r.sender,
                    toUCNPY(numberFromCommas(r.amount)),
                    r.start_block,
                    r.end_block,
                    r.memo,
                    r.fee,
                    r.password,
                );
            }
        });
    }

    // queryAPI() executes the page API calls
    function queryAPI() {
        return Promise.all([Poll(), Proposals(), Params(0)]).then((r) => {
            setState((prevState) => ({
                ...prevState,
                apiResults: {
                    poll: r[0],
                    proposals: r[1],
                    params: r[2],
                },
            }));
        });
    }

    useEffect(() => {
        queryAPI();
        const interval = setInterval(queryAPI, 4000);
        return () => clearInterval(interval);
    }, []);

    // set spinner if loading
    if (objEmpty(state.apiResults)) {
        return <Spinner id="spinner"/>;
    }
    // set placeholders
    if (objEmpty(state.apiResults.poll)) state.apiResults.poll = placeholders.poll;
    else state.apiResults.poll["PLACEHOLDER EXAMPLE"] = placeholders.poll["PLACEHOLDER EXAMPLE"];
    if (objEmpty(state.apiResults.proposals)) state.apiResults.proposals = placeholders.proposals;

    // addVoteAPI() executes an 'Add Vote' API call and sets the state when complete
    function addVoteAPI(json, approve) {
        return AddVote(json, approve).then((_) => setState({...state, voteOnProposalAccord: "1", toast: "Voted!"}));
    }

<<<<<<< HEAD
    // delVoteAPI() executes a 'Delete Vote' API call and sets the state when complete
    function delVoteAPI(json) {
        return DelVote(json).then((_) => setState({...state, voteOnProposalAccord: "1", toast: "Deleted!"}));
    }
=======
  // submitProposalAPI() executes a 'Raw Tx' API call and sets the state when complete
  function submitProposalAPI() {
    return sendRawTx(
      state.rawTx,
      {
        ...state,
        propAccord: "1",
      },
      setState,
    );
  }

  // delVoteAPI() executes a 'Delete Vote' API call and sets the state when complete
  function delVoteAPI(json) {
    return DelVote(json).then((_) => setState({ ...state, voteOnProposalAccord: "1", toast: "Deleted!" }));
  }
>>>>>>> b04a666e

    // startPollAPI() executes a 'Start Poll' API call and sets the state when complete
    function startPollAPI(address, json, password) {
        return StartPoll(address, json, password).then((_) =>
            setState({...state, voteOnPollAccord: "1", toast: "Started Poll!"}),
        );
    }

    // votePollAPI() executes a 'Vote Poll' API call and sets the state when complete
    function votePollAPI(address, json, approve, password) {
        return VotePoll(address, json, approve, password).then((_) =>
            setState({...state, voteOnPollAccord: "1", toast: "Voted!"}),
        );
    }

    // handlePropClose() closes the proposal modal from a button or modal x
    function handlePropClose() {
        setState({...state, paramSpace: "", txResult: {}, showPropModal: false});
    }

    // handlePropOpen() opens the proposal modal
    function handlePropOpen(type) {
        setState({...state, txPropType: type, showPropModal: true, paramSpace: "", txResult: {}});
    }

<<<<<<< HEAD
    // sendRawTx() executes the RawTx API call and sets the state when complete
    function sendRawTx(j) {
        return RawTx(j).then((r) => {
            copy(state, setState, r, "tx hash copied to keyboard!");
        });
    }
=======
  // sendRawTx() executes the RawTx API call and sets the state when complete
  function sendRawTx(j, state, setState) {
    return RawTx(j).then((r) => {
      copy(state, setState, r, "tx hash copied to keyboard!");
    });
  }
>>>>>>> b04a666e

    // createDAOTransferTx() executes a dao transfer transaction API call and sets the state when complete
    function createDAOTransferTx(address, amount, startBlock, endBlock, memo, fee, password) {
        TxDAOTransfer(address, amount, startBlock, endBlock, memo, fee, password, false).then((res) => {
            setState({...state, txResult: res});
        });
    }

    // createParamChangeTx() executes a param change transaction API call and sets the state when completed
    function createParamChangeTx(address, paramSpace, paramKey, paramValue, startBlock, endBlock, memo, fee, password) {
        TxChangeParameter(address, paramSpace, paramKey, paramValue, startBlock, endBlock, memo, fee, password, false).then(
            (res) => {
                setState({...state, txResult: res});
            },
        );
    }

    const rootStyles = getComputedStyle(document.documentElement);
    const primaryColor = rootStyles.getPropertyValue("--primary-color").trim();
    const secondaryColor = rootStyles.getPropertyValue("--secondary-color").trim();

<<<<<<< HEAD
    return (
        <div className="content-container">
            <Header title="poll" img="./poll.png"/>
            <Carousel className="poll-carousel" interval={null} data-bs-theme="dark">
                {Array.from(Object.entries(state.apiResults.poll)).map((entry, idx) => {
                    const [key, val] = entry;
                    return (
                        <Carousel.Item key={idx}>
                            <h6 className="poll-prop-hash">{val.proposalHash}</h6>
                            <a href={val.proposalURL} className="poll-prop-url">
                                {val.proposalURL}
                            </a>
                            <Container className="poll-carousel-container" fluid>
                                <Bar
                                    data={{
                                        labels: [
                                            val.accounts.votedPercent + "% Accounts Reporting",
                                            val.validators.votedPercent + "% Validators Reporting",
                                        ], // Categories
                                        datasets: [
                                            {
                                                label: "% Voted YES",
                                                data: [val.accounts.approvedPercent, val.validators.approvedPercent],
                                                backgroundColor: primaryColor,
                                            },
                                            {
                                                label: "% Voted NO",
                                                data: [val.accounts.rejectPercent, val.validators.rejectPercent],
                                                backgroundColor: secondaryColor,
                                            },
                                        ],
                                    }}
                                    options={{
                                        responsive: true,
                                        plugins: {tooltip: {enabled: true}},
                                        scales: {y: {beginAtZero: true, max: 100}},
                                    }}
                                />
                                <br/>
                            </Container>
                        </Carousel.Item>
                    );
                })}
            </Carousel>
            <br/>
            <Accord
                state={state}
                setState={setState}
                title="START OR VOTE ON POLL"
                keyName="voteOnPollAccord"
                targetName="voteJSON"
                buttons={[
                    {
                        title: "START NEW",
                        onClick: () => startPollAPI(accountWithTxs.account.address, state.voteJSON, state.pwd),
                    },
                    {
                        title: "APPROVE",
                        onClick: () => votePollAPI(accountWithTxs.account.address, state.voteJSON, true, state.pwd),
                    },
                    {
                        title: "REJECT",
                        onClick: () => votePollAPI(accountWithTxs.account.address, state.voteJSON, false, state.pwd),
                    },
                ]}
                showPwd={true}
                placeholder={placeholders.pollJSON}
            />
            <br /><br />
            <hr />
            <Header title="propose" img="./proposal.png"/>
            <Table className="vote-table" bordered responsive hover>
                <thead>
                <tr>
                    <th>VOTE</th>
                    <th>PROPOSAL ID</th>
                    <th>ENDS</th>
                </tr>
                </thead>
                <tbody>
                {Array.from(
                    Object.entries(state.apiResults.proposals).map((entry, idx) => {
                        const [key, value] = entry;
                        return (
                            <tr key={idx}>
                                <td>{value.approve ? "YES" : "NO"}</td>
                                <td>
                                    <div className="vote-table-col">
                                        <Truncate text={"#" + key}/>
                                    </div>
                                </td>
                                <td>{value.proposal["end_height"]}</td>
                            </tr>
                        );
                    }),
                )}
                </tbody>
            </Table>
            <Accord
                state={state}
                setState={setState}
                title="VOTE ON PROPOSAL"
                keyName="voteOnProposalAccord"
                targetName="voteJSON"
                buttons={[
                    {title: "APPROVE", onClick: () => addVoteAPI(state.voteJSON, true)},
                    {title: "REJECT", onClick: () => addVoteAPI(state.voteJSON, false)},
                    {title: "DELETE", onClick: () => delVoteAPI(state.voteJSON)},
                ]}
                showPwd={false}
            />
            {renderToast(state, setState)}
            <br/>
            <Accord
                state={state}
                setState={setState}
                title="SUBMIT PROPOSAL"
                keyName="propAccord"
                targetName="rawTx"
                buttons={[{title: "SUBMIT", onClick: () => sendRawTx(state.rawTx)}]}
                showPwd={false}
                placeholder={placeholders.rawTx}
=======
  return (
    <div className="content-container">
      <Header title="poll" img="./poll.png" />
      <Carousel className="poll-carousel" interval={null} data-bs-theme="dark">
        {Array.from(Object.entries(state.apiResults.poll)).map((entry, idx) => {
          const [key, val] = entry;
          return (
            <Carousel.Item key={idx}>
              <h6 className="poll-prop-hash">{val.proposalHash}</h6>
              <a href={val.proposalURL} className="poll-prop-url">
                {val.proposalURL}
              </a>
              <Container className="poll-carousel-container" fluid>
                <Bar
                  data={{
                    labels: [
                      val.accounts.votedPercent + "% Accounts Reporting",
                      val.validators.votedPercent + "% Validators Reporting",
                    ], // Categories
                    datasets: [
                      {
                        label: "% Voted YES",
                        data: [val.accounts.approvedPercent, val.validators.approvedPercent],
                        backgroundColor: "#7749c0",
                      },
                      {
                        label: "% Voted NO",
                        data: [val.accounts.rejectPercent, val.validators.rejectPercent],
                        backgroundColor: "#000",
                      },
                    ],
                  }}
                  options={{
                    responsive: true,
                    plugins: { tooltip: { enabled: true } },
                    scales: { y: { beginAtZero: true, max: 100 } },
                  }}
                />
                <br />
              </Container>
            </Carousel.Item>
          );
        })}
      </Carousel>
      <br />
      <Accord
        state={state}
        setState={setState}
        title="START OR VOTE ON POLL"
        keyName="voteOnPollAccord"
        targetName="voteJSON"
        buttons={[
          {
            title: "START NEW",
            onClick: () => startPollAPI(accountWithTxs.account.address, state.voteJSON, state.pwd),
          },
          {
            title: "APPROVE",
            onClick: () => votePollAPI(accountWithTxs.account.address, state.voteJSON, true, state.pwd),
          },
          {
            title: "REJECT",
            onClick: () => votePollAPI(accountWithTxs.account.address, state.voteJSON, false, state.pwd),
          },
        ]}
        showPwd={true}
        placeholder={placeholders.pollJSON}
      />
      <Header title="propose" img="./proposal.png" />
      <Table className="vote-table" bordered responsive hover>
        <thead>
          <tr>
            <th>VOTE</th>
            <th>PROPOSAL ID</th>
            <th>ENDS</th>
          </tr>
        </thead>
        <tbody>
          {Array.from(
            Object.entries(state.apiResults.proposals).map((entry, idx) => {
              const [key, value] = entry;
              return (
                <tr key={idx}>
                  <td>{value.approve ? "YES" : "NO"}</td>
                  <td>
                    <div className="vote-table-col">
                      <Truncate text={"#" + key} />
                    </div>
                  </td>
                  <td>{formatLocaleNumber(value.proposal["end_height"], 0, 0)}</td>
                </tr>
              );
            }),
          )}
        </tbody>
      </Table>
      <Accord
        state={state}
        setState={setState}
        title="VOTE ON PROPOSAL"
        keyName="voteOnProposalAccord"
        targetName="voteJSON"
        buttons={[
          { title: "APPROVE", onClick: () => addVoteAPI(state.voteJSON, true) },
          { title: "REJECT", onClick: () => addVoteAPI(state.voteJSON, false) },
          { title: "DELETE", onClick: () => delVoteAPI(state.voteJSON) },
        ]}
        showPwd={false}
      />
      {renderToast(state, setState)}
      <br />
      <Accord
        state={state}
        setState={setState}
        title="SUBMIT PROPOSAL"
        keyName="propAccord"
        targetName="rawTx"
        buttons={[
          {
            title: "SUBMIT",
            onClick: () => {
              submitProposalAPI();
            },
          },
        ]}
        showPwd={false}
        placeholder={placeholders.rawTx}
      />
      <Button className="propose-button" onClick={() => handlePropOpen(0)} variant="outline-dark">
        New Protocol Change
      </Button>
      <Button className="propose-button" onClick={() => handlePropOpen(1)} variant="outline-dark">
        New Treasury Subsidy
      </Button>
      <br />
      <br />
      <Modal show={state.showPropModal} size="lg" onHide={handlePropClose}>
        <Form onSubmit={onPropSubmit}>
          <Modal.Header closeButton>
            <Modal.Title>{state.txPropType === 0 ? "Change Parameter" : "Treasury Subsidy"}</Modal.Title>
          </Modal.Header>
          <Modal.Body style={{ overflowWrap: "break-word" }}>
            <FormInputs
              fields={getFormInputs(
                state.txPropType === 0 ? "change-param" : "dao-transfer",
                keygroup,
                accountWithTxs.account,
                validator,
                ks,
              ).map((formInput) => {
                let input = Object.assign({}, formInput);
                switch (formInput.label) {
                  case "sender":
                    input.options.sort((a, b) => {
                      if (a === accountWithTxs.account.nickname) return -1;
                      if (b === accountWithTxs.account.nickname) return 1;
                      return 0;
                    });
                    break;
                  case "param_space":
                    input.options = Object.keys(state.apiResults.params);
                    break;
                  case "param_key":
                    // Add the first api result as the default param space
                    const paramSpace = state.paramSpace || Object.keys(state.apiResults.params)[0];
                    const params = state.apiResults.params[paramSpace];
                    input.options = params ? Object.keys(params) : [];
                    break;
                }
                return input;
              })}
              keygroup={keygroup}
              account={accountWithTxs.account}
              show={state.showPropModal}
              validator={validator}
              onFieldChange={onFormChange}
>>>>>>> b04a666e
            />
            <Button className="propose-button" onClick={() => handlePropOpen(0)} variant="outline-dark">
                New Protocol Change
            </Button>
            <Button className="propose-button" onClick={() => handlePropOpen(1)} variant="outline-dark">
                New Treasury Subsidy
            </Button>
            <br/>
            <br/>
            <Modal show={state.showPropModal} size="lg" onHide={handlePropClose}>
                <Form onSubmit={onPropSubmit}>
                    <Modal.Header closeButton>
                        <Modal.Title>{state.txPropType === 0 ? "Change Parameter" : "Treasury Subsidy"}</Modal.Title>
                    </Modal.Header>
                    <Modal.Body style={{overflowWrap: "break-word"}}>
                        <FormInputs
                            fields={getFormInputs(
                                state.txPropType === 0 ? "change-param" : "dao-transfer",
                                keygroup,
                                accountWithTxs.account,
                                validator,
                                ks,
                            ).map((input) => {
                                let formInput = Object.assign({}, input);
                                switch (input.label) {
                                    case "param_space":
                                        formInput.options = Object.keys(state.apiResults.params);
                                        break;
                                    case "param_key":
                                        // Add the first api result as the default param space
                                        const paramSpace = state.paramSpace || Object.keys(state.apiResults.params)[0];
                                        const params = state.apiResults.params[paramSpace];
                                        formInput.options = params ? Object.keys(params) : [];
                                        break;
                                }
                                return formInput;
                            })}
                            keygroup={keygroup}
                            account={accountWithTxs.account}
                            show={state.showPropModal}
                            validator={validator}
                            onFieldChange={onFormChange}
                        />
                        {!objEmpty(state.txResult) && (
                            <JsonView value={state.txResult} shortenTextAfterLength={100} displayDataTypes={false}/>
                        )}
                    </Modal.Body>
                    <Modal.Footer>
                        <SubmitBtn txResult={state.txResult} onClick={handlePropClose}/>
                    </Modal.Footer>
                </Form>
            </Modal>
        </div>
    );
}

// Header() renders the section header in the governance tab
function Header({title, img}) {
    return (
        <>
            <img className="governance-header-image" alt="vote" src={img}/>
            <span id="propose-title">{title}</span>
            <span id="propose-subtitle"> on CANOPY</span>
            <br/>
            <br/>
            <hr className="gov-header-hr"/>
            <br/>
            <br/>
        </>
    );
}

// Accord() renders an accordion object for governance polling and proposals
<<<<<<< HEAD
function Accord({state, setState, title, keyName, targetName, buttons, showPwd, placeholder = placeholders.params}) {
    const handleChange = (key, value) =>
        setState((prevState) => ({
            ...prevState,
            [key]: value,
            ...(key === targetName && {voteJSON: value}),
        }));
    return (
        <Accordion className="accord" activeKey={state[keyName]} onSelect={(i) => handleChange(keyName, i)}>
            <Accordion.Item className="accord-item" eventKey="0">
                <Accordion.Header>{title}</Accordion.Header>
                <Accordion.Body>
                    <Form.Control
                        className="accord-body-container"
                        defaultValue={JSON.stringify(placeholder, null, 2)}
                        as="textarea"
                        onChange={(e) => handleChange(targetName, e.target.value)}
                    />
                    {showPwd && (
                        <InputGroup className="accord-pass-container" size="lg">
                            <InputGroup.Text>Password</InputGroup.Text>
                            <Form.Control type="password" onChange={(e) => handleChange("pwd", e.target.value)} required/>
                        </InputGroup>
                    )}
                    {buttons.map((btn, idx) => (
                        <Button key={idx} className="propose-button" onClick={btn.onClick} variant="outline-dark">
                            {btn.title}
                        </Button>
                    ))}
                </Accordion.Body>
            </Accordion.Item>
        </Accordion>
    );
=======
function Accord({
  state,
  setState,
  title,
  keyName,
  targetName,
  buttons,
  showPwd,
  placeholder = placeholders.params,
  isJSON = true,
}) {
  const handleChange = (key, value) =>
    setState((prevState) => ({
      ...prevState,
      [key]: value,
    }));

  placeholder = JSON.stringify(placeholder, null, 2);
  const handleAccordionChange = (key, value) =>
    setState((prevState) => ({
      ...prevState,
      // Set the targetName placeholder to the value of the textarea
      ...(objEmpty(state[targetName]) && { [targetName]: placeholder }),
      [key]: value,
    }));

  return (
    <Accordion className="accord" activeKey={state[keyName]} onSelect={(i) => handleAccordionChange(keyName, i)}>
      <Accordion.Item className="accord-item" eventKey="0">
        <Accordion.Header>{title}</Accordion.Header>
        <Accordion.Body>
          <Form.Control
            className="accord-body-container"
            defaultValue={placeholder}
            as="textarea"
            onChange={(e) => handleChange(targetName, e.target.value)}
          />
          {showPwd && (
            <InputGroup className="accord-pass-container" size="lg">
              <InputGroup.Text>Password</InputGroup.Text>
              <Form.Control type="password" onChange={(e) => handleChange("pwd", e.target.value)} required />
            </InputGroup>
          )}
          {buttons.map((btn, idx) => (
            <Button
              key={idx}
              className="propose-button"
              onClick={() => {
                let text = state[targetName];
                if (isJSON && (text === "" || !isValidJSON(state[targetName]))) {
                  setState({ ...state, toast: "Invalid JSON!" });
                  return;
                }
                btn.onClick();
              }}
              variant="outline-dark"
            >
              {btn.title}
            </Button>
          ))}
        </Accordion.Body>
      </Accordion.Item>
    </Accordion>
  );
>>>>>>> b04a666e
}

// SubmitBtn() renders the 'submit' buttons for the governance modal footer
function SubmitBtn({txResult, onClick}) {
    return (
        <>
            <Button
                style={{display: objEmpty(txResult) ? "" : "none"}}
                id="import-pk-button"
                variant="outline-secondary"
                type="submit"
            >
                Generate New Proposal
            </Button>
            <Button variant="secondary" onClick={onClick}>
                Close
            </Button>
        </>
    );
}<|MERGE_RESOLUTION|>--- conflicted
+++ resolved
@@ -1,32 +1,22 @@
-import React, {useEffect, useState, useContext} from "react";
+import React, { useEffect, useState, useContext } from "react";
 import Truncate from "react-truncate-inside";
 import JsonView from "@uiw/react-json-view";
-import {Bar} from "react-chartjs-2";
-import {Chart as ChartJS, BarElement, CategoryScale, LinearScale, Tooltip, Legend} from "chart.js";
-import {Accordion, Button, Carousel, Container, Form, InputGroup, Modal, Spinner, Table} from "react-bootstrap";
+import { Bar } from "react-chartjs-2";
+import { Chart as ChartJS, BarElement, CategoryScale, LinearScale, Tooltip, Legend } from "chart.js";
+import { Accordion, Button, Carousel, Container, Form, InputGroup, Modal, Spinner, Table } from "react-bootstrap";
 import {
-    AddVote,
-    DelVote,
-    Params,
-    Poll,
-    Proposals,
-    RawTx,
-    StartPoll,
-    TxChangeParameter,
-    TxDAOTransfer,
-    VotePoll,
+  AddVote,
+  DelVote,
+  Params,
+  Poll,
+  Proposals,
+  RawTx,
+  StartPoll,
+  TxChangeParameter,
+  TxDAOTransfer,
+  VotePoll,
 } from "@/components/api";
 import {
-<<<<<<< HEAD
-    copy,
-    getFormInputs,
-    objEmpty,
-    onFormSubmit,
-    placeholders,
-    renderToast,
-    toUCNPY,
-    numberFromCommas,
-=======
   isValidJSON,
   copy,
   getFormInputs,
@@ -37,111 +27,104 @@
   toUCNPY,
   numberFromCommas,
   formatLocaleNumber,
->>>>>>> b04a666e
 } from "@/components/util";
-import {KeystoreContext} from "@/pages";
+import { KeystoreContext } from "@/pages";
 import FormInputs from "@/components/form_inputs";
 
 function useKeystore() {
-    const keystore = useContext(KeystoreContext);
-    return keystore;
+  const keystore = useContext(KeystoreContext);
+  return keystore;
 }
 
 ChartJS.register(BarElement, CategoryScale, LinearScale, Tooltip, Legend);
 
-export default function Governance({keygroup, account: accountWithTxs, validator}) {
-    const ks = useKeystore();
-    const [state, setState] = useState({
-        txResult: {},
-        rawTx: {},
-        showPropModal: false,
-        apiResults: {},
-        paramSpace: "",
-        voteOnPollAccord: "1",
-        voteOnProposalAccord: "1",
-        propAccord: "1",
-        txPropType: 0,
-        toast: "",
-        voteJSON: {},
-        pwd: "",
+export default function Governance({ keygroup, account: accountWithTxs, validator }) {
+  const ks = useKeystore();
+  const [state, setState] = useState({
+    txResult: {},
+    rawTx: {},
+    showPropModal: false,
+    apiResults: {},
+    paramSpace: "",
+    voteOnPollAccord: "1",
+    voteOnProposalAccord: "1",
+    propAccord: "1",
+    txPropType: 0,
+    toast: "",
+    voteJSON: {},
+    pwd: "",
+  });
+
+  // onFormChange() handles the form input change callback
+  function onFormChange(key, value, newValue) {
+    if (key === "param_space") {
+      setState({ ...state, paramSpace: newValue });
+    }
+  }
+
+  // onPropSubmit() handles the proposal submit form callback
+  function onPropSubmit(e) {
+    onFormSubmit(state, e, ks, (r) => {
+      if (state.txPropType === 0) {
+        createParamChangeTx(
+          r.sender,
+          r.param_space,
+          r.param_key,
+          r.param_value,
+          r.start_block,
+          r.end_block,
+          r.memo,
+          toUCNPY(numberFromCommas(r.fee)),
+          r.password,
+        );
+      } else {
+        createDAOTransferTx(
+          r.sender,
+          toUCNPY(numberFromCommas(r.amount)),
+          r.start_block,
+          r.end_block,
+          r.memo,
+          r.fee,
+          r.password,
+        );
+      }
     });
-
-    // onFormChange() handles the form input change callback
-    function onFormChange(key, value, newValue) {
-        if (key === "param_space") {
-            setState({...state, paramSpace: newValue});
-        }
-    }
-
-    // onPropSubmit() handles the proposal submit form callback
-    function onPropSubmit(e) {
-        onFormSubmit(state, e, ks, (r) => {
-            if (state.txPropType === 0) {
-                createParamChangeTx(
-                    r.sender,
-                    r.param_space,
-                    r.param_key,
-                    r.param_value,
-                    r.start_block,
-                    r.end_block,
-                    r.memo,
-                    toUCNPY(numberFromCommas(r.fee)),
-                    r.password,
-                );
-            } else {
-                createDAOTransferTx(
-                    r.sender,
-                    toUCNPY(numberFromCommas(r.amount)),
-                    r.start_block,
-                    r.end_block,
-                    r.memo,
-                    r.fee,
-                    r.password,
-                );
-            }
-        });
-    }
-
-    // queryAPI() executes the page API calls
-    function queryAPI() {
-        return Promise.all([Poll(), Proposals(), Params(0)]).then((r) => {
-            setState((prevState) => ({
-                ...prevState,
-                apiResults: {
-                    poll: r[0],
-                    proposals: r[1],
-                    params: r[2],
-                },
-            }));
-        });
-    }
-
-    useEffect(() => {
-        queryAPI();
-        const interval = setInterval(queryAPI, 4000);
-        return () => clearInterval(interval);
-    }, []);
-
-    // set spinner if loading
-    if (objEmpty(state.apiResults)) {
-        return <Spinner id="spinner"/>;
-    }
-    // set placeholders
-    if (objEmpty(state.apiResults.poll)) state.apiResults.poll = placeholders.poll;
-    else state.apiResults.poll["PLACEHOLDER EXAMPLE"] = placeholders.poll["PLACEHOLDER EXAMPLE"];
-    if (objEmpty(state.apiResults.proposals)) state.apiResults.proposals = placeholders.proposals;
-
-    // addVoteAPI() executes an 'Add Vote' API call and sets the state when complete
-    function addVoteAPI(json, approve) {
-        return AddVote(json, approve).then((_) => setState({...state, voteOnProposalAccord: "1", toast: "Voted!"}));
-    }
-
-<<<<<<< HEAD
-    // delVoteAPI() executes a 'Delete Vote' API call and sets the state when complete
-    function delVoteAPI(json) {
-        return DelVote(json).then((_) => setState({...state, voteOnProposalAccord: "1", toast: "Deleted!"}));
-    }
-=======
+  }
+
+  // queryAPI() executes the page API calls
+  function queryAPI() {
+    return Promise.all([Poll(), Proposals(), Params(0)]).then((r) => {
+      setState((prevState) => ({
+        ...prevState,
+        apiResults: {
+          poll: r[0],
+          proposals: r[1],
+          params: r[2],
+        },
+      }));
+    });
+  }
+
+  useEffect(() => {
+    queryAPI();
+    const interval = setInterval(queryAPI, 4000);
+    return () => clearInterval(interval);
+  }, []);
+
+  // set spinner if loading
+  if (objEmpty(state.apiResults)) {
+    return <Spinner id="spinner" />;
+  }
+  // set placeholders
+  if (objEmpty(state.apiResults.poll)) state.apiResults.poll = placeholders.poll;
+  else state.apiResults.poll["PLACEHOLDER EXAMPLE"] = placeholders.poll["PLACEHOLDER EXAMPLE"];
+  if (objEmpty(state.apiResults.proposals)) state.apiResults.proposals = placeholders.proposals;
+
+  // addVoteAPI() executes an 'Add Vote' API call and sets the state when complete
+  function addVoteAPI(json, approve) {
+    return AddVote(json, approve).then((_) => setState({ ...state, voteOnProposalAccord: "1", toast: "Voted!" }));
+  }
+
   // submitProposalAPI() executes a 'Raw Tx' API call and sets the state when complete
   function submitProposalAPI() {
     return sendRawTx(
@@ -158,192 +141,54 @@
   function delVoteAPI(json) {
     return DelVote(json).then((_) => setState({ ...state, voteOnProposalAccord: "1", toast: "Deleted!" }));
   }
->>>>>>> b04a666e
-
-    // startPollAPI() executes a 'Start Poll' API call and sets the state when complete
-    function startPollAPI(address, json, password) {
-        return StartPoll(address, json, password).then((_) =>
-            setState({...state, voteOnPollAccord: "1", toast: "Started Poll!"}),
-        );
-    }
-
-    // votePollAPI() executes a 'Vote Poll' API call and sets the state when complete
-    function votePollAPI(address, json, approve, password) {
-        return VotePoll(address, json, approve, password).then((_) =>
-            setState({...state, voteOnPollAccord: "1", toast: "Voted!"}),
-        );
-    }
-
-    // handlePropClose() closes the proposal modal from a button or modal x
-    function handlePropClose() {
-        setState({...state, paramSpace: "", txResult: {}, showPropModal: false});
-    }
-
-    // handlePropOpen() opens the proposal modal
-    function handlePropOpen(type) {
-        setState({...state, txPropType: type, showPropModal: true, paramSpace: "", txResult: {}});
-    }
-
-<<<<<<< HEAD
-    // sendRawTx() executes the RawTx API call and sets the state when complete
-    function sendRawTx(j) {
-        return RawTx(j).then((r) => {
-            copy(state, setState, r, "tx hash copied to keyboard!");
-        });
-    }
-=======
+
+  // startPollAPI() executes a 'Start Poll' API call and sets the state when complete
+  function startPollAPI(address, json, password) {
+    return StartPoll(address, json, password).then((_) =>
+      setState({ ...state, voteOnPollAccord: "1", toast: "Started Poll!" }),
+    );
+  }
+
+  // votePollAPI() executes a 'Vote Poll' API call and sets the state when complete
+  function votePollAPI(address, json, approve, password) {
+    return VotePoll(address, json, approve, password).then((_) =>
+      setState({ ...state, voteOnPollAccord: "1", toast: "Voted!" }),
+    );
+  }
+
+  // handlePropClose() closes the proposal modal from a button or modal x
+  function handlePropClose() {
+    setState({ ...state, paramSpace: "", txResult: {}, showPropModal: false });
+  }
+
+  // handlePropOpen() opens the proposal modal
+  function handlePropOpen(type) {
+    setState({ ...state, txPropType: type, showPropModal: true, paramSpace: "", txResult: {} });
+  }
+
   // sendRawTx() executes the RawTx API call and sets the state when complete
   function sendRawTx(j, state, setState) {
     return RawTx(j).then((r) => {
       copy(state, setState, r, "tx hash copied to keyboard!");
     });
   }
->>>>>>> b04a666e
-
-    // createDAOTransferTx() executes a dao transfer transaction API call and sets the state when complete
-    function createDAOTransferTx(address, amount, startBlock, endBlock, memo, fee, password) {
-        TxDAOTransfer(address, amount, startBlock, endBlock, memo, fee, password, false).then((res) => {
-            setState({...state, txResult: res});
-        });
-    }
-
-    // createParamChangeTx() executes a param change transaction API call and sets the state when completed
-    function createParamChangeTx(address, paramSpace, paramKey, paramValue, startBlock, endBlock, memo, fee, password) {
-        TxChangeParameter(address, paramSpace, paramKey, paramValue, startBlock, endBlock, memo, fee, password, false).then(
-            (res) => {
-                setState({...state, txResult: res});
-            },
-        );
-    }
-
-    const rootStyles = getComputedStyle(document.documentElement);
-    const primaryColor = rootStyles.getPropertyValue("--primary-color").trim();
-    const secondaryColor = rootStyles.getPropertyValue("--secondary-color").trim();
-
-<<<<<<< HEAD
-    return (
-        <div className="content-container">
-            <Header title="poll" img="./poll.png"/>
-            <Carousel className="poll-carousel" interval={null} data-bs-theme="dark">
-                {Array.from(Object.entries(state.apiResults.poll)).map((entry, idx) => {
-                    const [key, val] = entry;
-                    return (
-                        <Carousel.Item key={idx}>
-                            <h6 className="poll-prop-hash">{val.proposalHash}</h6>
-                            <a href={val.proposalURL} className="poll-prop-url">
-                                {val.proposalURL}
-                            </a>
-                            <Container className="poll-carousel-container" fluid>
-                                <Bar
-                                    data={{
-                                        labels: [
-                                            val.accounts.votedPercent + "% Accounts Reporting",
-                                            val.validators.votedPercent + "% Validators Reporting",
-                                        ], // Categories
-                                        datasets: [
-                                            {
-                                                label: "% Voted YES",
-                                                data: [val.accounts.approvedPercent, val.validators.approvedPercent],
-                                                backgroundColor: primaryColor,
-                                            },
-                                            {
-                                                label: "% Voted NO",
-                                                data: [val.accounts.rejectPercent, val.validators.rejectPercent],
-                                                backgroundColor: secondaryColor,
-                                            },
-                                        ],
-                                    }}
-                                    options={{
-                                        responsive: true,
-                                        plugins: {tooltip: {enabled: true}},
-                                        scales: {y: {beginAtZero: true, max: 100}},
-                                    }}
-                                />
-                                <br/>
-                            </Container>
-                        </Carousel.Item>
-                    );
-                })}
-            </Carousel>
-            <br/>
-            <Accord
-                state={state}
-                setState={setState}
-                title="START OR VOTE ON POLL"
-                keyName="voteOnPollAccord"
-                targetName="voteJSON"
-                buttons={[
-                    {
-                        title: "START NEW",
-                        onClick: () => startPollAPI(accountWithTxs.account.address, state.voteJSON, state.pwd),
-                    },
-                    {
-                        title: "APPROVE",
-                        onClick: () => votePollAPI(accountWithTxs.account.address, state.voteJSON, true, state.pwd),
-                    },
-                    {
-                        title: "REJECT",
-                        onClick: () => votePollAPI(accountWithTxs.account.address, state.voteJSON, false, state.pwd),
-                    },
-                ]}
-                showPwd={true}
-                placeholder={placeholders.pollJSON}
-            />
-            <br /><br />
-            <hr />
-            <Header title="propose" img="./proposal.png"/>
-            <Table className="vote-table" bordered responsive hover>
-                <thead>
-                <tr>
-                    <th>VOTE</th>
-                    <th>PROPOSAL ID</th>
-                    <th>ENDS</th>
-                </tr>
-                </thead>
-                <tbody>
-                {Array.from(
-                    Object.entries(state.apiResults.proposals).map((entry, idx) => {
-                        const [key, value] = entry;
-                        return (
-                            <tr key={idx}>
-                                <td>{value.approve ? "YES" : "NO"}</td>
-                                <td>
-                                    <div className="vote-table-col">
-                                        <Truncate text={"#" + key}/>
-                                    </div>
-                                </td>
-                                <td>{value.proposal["end_height"]}</td>
-                            </tr>
-                        );
-                    }),
-                )}
-                </tbody>
-            </Table>
-            <Accord
-                state={state}
-                setState={setState}
-                title="VOTE ON PROPOSAL"
-                keyName="voteOnProposalAccord"
-                targetName="voteJSON"
-                buttons={[
-                    {title: "APPROVE", onClick: () => addVoteAPI(state.voteJSON, true)},
-                    {title: "REJECT", onClick: () => addVoteAPI(state.voteJSON, false)},
-                    {title: "DELETE", onClick: () => delVoteAPI(state.voteJSON)},
-                ]}
-                showPwd={false}
-            />
-            {renderToast(state, setState)}
-            <br/>
-            <Accord
-                state={state}
-                setState={setState}
-                title="SUBMIT PROPOSAL"
-                keyName="propAccord"
-                targetName="rawTx"
-                buttons={[{title: "SUBMIT", onClick: () => sendRawTx(state.rawTx)}]}
-                showPwd={false}
-                placeholder={placeholders.rawTx}
-=======
+
+  // createDAOTransferTx() executes a dao transfer transaction API call and sets the state when complete
+  function createDAOTransferTx(address, amount, startBlock, endBlock, memo, fee, password) {
+    TxDAOTransfer(address, amount, startBlock, endBlock, memo, fee, password, false).then((res) => {
+      setState({ ...state, txResult: res });
+    });
+  }
+
+  // createParamChangeTx() executes a param change transaction API call and sets the state when completed
+  function createParamChangeTx(address, paramSpace, paramKey, paramValue, startBlock, endBlock, memo, fee, password) {
+    TxChangeParameter(address, paramSpace, paramKey, paramValue, startBlock, endBlock, memo, fee, password, false).then(
+      (res) => {
+        setState({ ...state, txResult: res });
+      },
+    );
+  }
+
   return (
     <div className="content-container">
       <Header title="poll" img="./poll.png" />
@@ -412,6 +257,8 @@
         showPwd={true}
         placeholder={placeholders.pollJSON}
       />
+        <br /><br />
+        <hr/>
       <Header title="propose" img="./proposal.png" />
       <Table className="vote-table" bordered responsive hover>
         <thead>
@@ -520,115 +367,37 @@
               show={state.showPropModal}
               validator={validator}
               onFieldChange={onFormChange}
->>>>>>> b04a666e
             />
-            <Button className="propose-button" onClick={() => handlePropOpen(0)} variant="outline-dark">
-                New Protocol Change
-            </Button>
-            <Button className="propose-button" onClick={() => handlePropOpen(1)} variant="outline-dark">
-                New Treasury Subsidy
-            </Button>
-            <br/>
-            <br/>
-            <Modal show={state.showPropModal} size="lg" onHide={handlePropClose}>
-                <Form onSubmit={onPropSubmit}>
-                    <Modal.Header closeButton>
-                        <Modal.Title>{state.txPropType === 0 ? "Change Parameter" : "Treasury Subsidy"}</Modal.Title>
-                    </Modal.Header>
-                    <Modal.Body style={{overflowWrap: "break-word"}}>
-                        <FormInputs
-                            fields={getFormInputs(
-                                state.txPropType === 0 ? "change-param" : "dao-transfer",
-                                keygroup,
-                                accountWithTxs.account,
-                                validator,
-                                ks,
-                            ).map((input) => {
-                                let formInput = Object.assign({}, input);
-                                switch (input.label) {
-                                    case "param_space":
-                                        formInput.options = Object.keys(state.apiResults.params);
-                                        break;
-                                    case "param_key":
-                                        // Add the first api result as the default param space
-                                        const paramSpace = state.paramSpace || Object.keys(state.apiResults.params)[0];
-                                        const params = state.apiResults.params[paramSpace];
-                                        formInput.options = params ? Object.keys(params) : [];
-                                        break;
-                                }
-                                return formInput;
-                            })}
-                            keygroup={keygroup}
-                            account={accountWithTxs.account}
-                            show={state.showPropModal}
-                            validator={validator}
-                            onFieldChange={onFormChange}
-                        />
-                        {!objEmpty(state.txResult) && (
-                            <JsonView value={state.txResult} shortenTextAfterLength={100} displayDataTypes={false}/>
-                        )}
-                    </Modal.Body>
-                    <Modal.Footer>
-                        <SubmitBtn txResult={state.txResult} onClick={handlePropClose}/>
-                    </Modal.Footer>
-                </Form>
-            </Modal>
-        </div>
-    );
+            {!objEmpty(state.txResult) && (
+              <JsonView value={state.txResult} shortenTextAfterLength={100} displayDataTypes={false} />
+            )}
+          </Modal.Body>
+          <Modal.Footer>
+            <SubmitBtn txResult={state.txResult} onClick={handlePropClose} />
+          </Modal.Footer>
+        </Form>
+      </Modal>
+    </div>
+  );
 }
 
 // Header() renders the section header in the governance tab
-function Header({title, img}) {
-    return (
-        <>
-            <img className="governance-header-image" alt="vote" src={img}/>
-            <span id="propose-title">{title}</span>
-            <span id="propose-subtitle"> on CANOPY</span>
-            <br/>
-            <br/>
-            <hr className="gov-header-hr"/>
-            <br/>
-            <br/>
-        </>
-    );
+function Header({ title, img }) {
+  return (
+    <>
+      <img className="governance-header-image" alt="vote" src={img} />
+      <span id="propose-title">{title}</span>
+      <span id="propose-subtitle"> on CANOPY</span>
+      <br />
+      <br />
+      <hr className="gov-header-hr" />
+      <br />
+      <br />
+    </>
+  );
 }
 
 // Accord() renders an accordion object for governance polling and proposals
-<<<<<<< HEAD
-function Accord({state, setState, title, keyName, targetName, buttons, showPwd, placeholder = placeholders.params}) {
-    const handleChange = (key, value) =>
-        setState((prevState) => ({
-            ...prevState,
-            [key]: value,
-            ...(key === targetName && {voteJSON: value}),
-        }));
-    return (
-        <Accordion className="accord" activeKey={state[keyName]} onSelect={(i) => handleChange(keyName, i)}>
-            <Accordion.Item className="accord-item" eventKey="0">
-                <Accordion.Header>{title}</Accordion.Header>
-                <Accordion.Body>
-                    <Form.Control
-                        className="accord-body-container"
-                        defaultValue={JSON.stringify(placeholder, null, 2)}
-                        as="textarea"
-                        onChange={(e) => handleChange(targetName, e.target.value)}
-                    />
-                    {showPwd && (
-                        <InputGroup className="accord-pass-container" size="lg">
-                            <InputGroup.Text>Password</InputGroup.Text>
-                            <Form.Control type="password" onChange={(e) => handleChange("pwd", e.target.value)} required/>
-                        </InputGroup>
-                    )}
-                    {buttons.map((btn, idx) => (
-                        <Button key={idx} className="propose-button" onClick={btn.onClick} variant="outline-dark">
-                            {btn.title}
-                        </Button>
-                    ))}
-                </Accordion.Body>
-            </Accordion.Item>
-        </Accordion>
-    );
-=======
 function Accord({
   state,
   setState,
@@ -693,24 +462,23 @@
       </Accordion.Item>
     </Accordion>
   );
->>>>>>> b04a666e
 }
 
 // SubmitBtn() renders the 'submit' buttons for the governance modal footer
-function SubmitBtn({txResult, onClick}) {
-    return (
-        <>
-            <Button
-                style={{display: objEmpty(txResult) ? "" : "none"}}
-                id="import-pk-button"
-                variant="outline-secondary"
-                type="submit"
-            >
-                Generate New Proposal
-            </Button>
-            <Button variant="secondary" onClick={onClick}>
-                Close
-            </Button>
-        </>
-    );
+function SubmitBtn({ txResult, onClick }) {
+  return (
+    <>
+      <Button
+        style={{ display: objEmpty(txResult) ? "" : "none" }}
+        id="import-pk-button"
+        variant="outline-secondary"
+        type="submit"
+      >
+        Generate New Proposal
+      </Button>
+      <Button variant="secondary" onClick={onClick}>
+        Close
+      </Button>
+    </>
+  );
 }