--- conflicted
+++ resolved
@@ -16,9 +16,6 @@
   TxDAOTransfer,
   VotePoll,
 } from "@/components/api";
-<<<<<<< HEAD
-import { copy, getFormInputs, objEmpty, onFormSubmit, placeholders, renderToast, withTooltip } from "@/components/util";
-=======
 import {
   copy,
   formatNumberInput,
@@ -34,14 +31,13 @@
 
 function Keystore() {
   const keystore = useContext(KeystoreContext);
-  return keystore
+  return keystore;
 }
->>>>>>> 5e44256d
 
 ChartJS.register(BarElement, CategoryScale, LinearScale, Tooltip, Legend);
 
 export default function Governance({ keygroup, account: accountWithTxs, validator }) {
-  const ks = Keystore()
+  const ks = Keystore();
   const [state, setState] = useState({
     txResult: {},
     rawTx: {},
@@ -420,11 +416,7 @@
                       i,
                     )}
                     {v.type === "dropdown" ? (
-                      <Form.Select
-                        className="input-text-field"
-                        aria-label={v.label}
-                        defaultValue={v.defaultValue}
-                      >
+                      <Form.Select className="input-text-field" aria-label={v.label} defaultValue={v.defaultValue}>
                         {v.options && v.options.length > 0 ? (
                           v.options.map((key) => (
                             <option key={key} value={key}>
@@ -436,16 +428,17 @@
                         )}
                       </Form.Select>
                     ) : (
-                    <Form.Control
-                      placeholder={v.placeholder}
-                      required={v.required}
-                      defaultValue={v.defaultValue}
-                      type={v.type}
-                      min={0}
-                      minLength={v.minLength}
-                      maxLength={v.maxLength}
-                      aria-label={v.label}
-                    />)}
+                      <Form.Control
+                        placeholder={v.placeholder}
+                        required={v.required}
+                        defaultValue={v.defaultValue}
+                        type={v.type}
+                        min={0}
+                        minLength={v.minLength}
+                        maxLength={v.maxLength}
+                        aria-label={v.label}
+                      />
+                    )}
                   </InputGroup>
                 );
               })}
