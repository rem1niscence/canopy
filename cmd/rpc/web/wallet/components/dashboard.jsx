import { useEffect, useState } from "react";
import Truncate from "react-truncate-inside";
import { getRatio, formatNumber } from "@/components/util";
import Container from "react-bootstrap/Container";
import { Button, Card, Carousel, Col, Row, Spinner } from "react-bootstrap";
import { YAxis, Tooltip, Legend, AreaChart, Area } from "recharts";
<<<<<<< HEAD
import CanaLog from "@/components/canalog";
=======
import {PauseIcon, UnpauseIcon} from "@/components/svg_icons";
>>>>>>> 32d32f16
import {
  getAdminRPCURL,
  configPath,
  ConsensusInfo,
  consensusInfoPath,
  Logs,
  logsPath,
  peerBookPath,
  PeerInfo,
  peerInfoPath,
  Resource,
} from "@/components/api";

// Dashboard() is the main component of this file
export default function Dashboard() {
  const [state, setState] = useState({
    logs: "retrieving logs...",
    pauseLogs: false,
    resource: [],
    consensusInfo: {},
    peerInfo: {},
  });

  // queryAPI() executes the page api calls
  function queryAPI() {
    const promises = [ConsensusInfo(), PeerInfo(), Resource()];
    if (!state.pauseLogs) promises.push(Logs());

    Promise.allSettled(promises).then(([consensusInfo, peerInfo, resource, logs]) => {
      consensusInfo = consensusInfo.status === "fulfilled" ? consensusInfo.value : {};
      peerInfo = peerInfo.status === "fulfilled" ? peerInfo.value : {};
      resource = resource.status === "fulfilled" ? resource.value : {};
      logs = logs.status === "fulfilled" ? logs.value : {};

      setState((prevState) => {
        const updatedResource =
          prevState.resource.length >= 30
            ? [...prevState.resource.slice(1), resource]
            : [...prevState.resource, resource];

        return {
          ...prevState,
          consensusInfo,
          peerInfo,
          resource: updatedResource,
          ...(prevState.pauseLogs ? {} : { logs: logs.toString() }),
        };
      });
    });
  }

  // getRoundProgress() converts the round to a percentage to represent progress
  function getRoundProgress(consensusInfo) {
    const progressMap = {
      ELECTION: 0,
      "ELECTION-VOTE": 1,
      PROPOSE: 2,
      "PROPOSE-VOTE": 3,
      PRECOMMIT: 4,
      "PRECOMMIT-VOTE": 5,
      COMMIT: 6,
      "COMMIT-PROCESS": 7,
    };
    return (progressMap[consensusInfo.view.phase] / 8) * 100;
  }

  // execute every second
  useEffect(() => {
    const interval = setInterval(queryAPI, 1000);
    return () => clearInterval(interval);
  }, []);
  // if loading
  if (!state.consensusInfo.view || !state.peerInfo.id) {
    queryAPI();
    return <Spinner id="spinner" />;
  }
  let inPeer = Number(state.peerInfo.numInbound),
    ouPeer = Number(state.peerInfo.numOutbound),
    v = state.consensusInfo.view;
  inPeer = inPeer ? inPeer : 0;
  ouPeer = ouPeer ? ouPeer : 0;
  const ioRatio = getRatio(inPeer, ouPeer),
    carouselItems = [
      {
        slides: [
          {
            title: state.consensusInfo.syncing ? "SYNCING" : "SYNCED",
            dT: "H: " + formatNumber(v.height, false) + ", R: " + v.round + ", P: " + v.phase,
            d1: "PROP: " + (state.consensusInfo.proposer === "" ? "UNDECIDED" : state.consensusInfo.proposer),
            d2: "BLK: " + (state.consensusInfo.blockHash === "" ? "WAITING" : state.consensusInfo.blockHash),
            d3: state.consensusInfo.status,
          },
          {
            title: "ROUND PROGRESS: " + getRoundProgress(state.consensusInfo) + "%",
            dT: "ADDRESS: " + state.consensusInfo.address,
            d1: "",
            d2: "",
            d3: "",
          },
        ],
        btnSlides: [
          { url: getAdminRPCURL() + consensusInfoPath, title: "QUORUM" },
          { url: getAdminRPCURL() + configPath, title: "CONFIG" },
          { url: getAdminRPCURL() + logsPath, title: "LOGGER" },
        ],
      },
      {
        slides: [
          {
            title: "TOTAL PEERS: " + (state.peerInfo.numPeers == null ? "0" : state.peerInfo.numPeers),
            dT: "INBOUND: " + inPeer + ", OUTBOUND: " + ouPeer,
            d1: "ID: " + state.peerInfo.id.public_key,
            d2:
              "NET ADDR: " +
              (state.peerInfo.id.net_address ? state.peerInfo.id.net_address : "External Address Not Set"),
            d3: "I / O RATIO " + (ioRatio ? ioRatio : "0:0"),
          },
        ],
        btnSlides: [
          { url: getAdminRPCURL() + peerBookPath, title: "PEER BOOK" },
          { url: getAdminRPCURL() + peerInfoPath, title: "PEER INFO" },
        ],
      },
    ];

  // renderButtonCarouselItem() generates the button for the carousel
  function renderButtonCarouselItem(props) {
    return (
      <Carousel.Item>
        <Card className="carousel-item-container">
          <Card.Body>
            <Card.Title>EXPLORE RAW JSON</Card.Title>
            <div>
              {props.map((item, index) => (
                <Button
                  key={index}
                  className="carousel-btn"
                  variant="outline-secondary"
                  onClick={() => window.open(item.url, "_blank")}
                >
                  {item.title}
                </Button>
              ))}
            </div>
          </Card.Body>
        </Card>
      </Carousel.Item>
    );
  }

  // return the dashboard rendering
  return (
    <div className="content-container" id="dashboard-container">
      <Container id="dashboard-inner" fluid>
        <Row>
          {carouselItems.map((k, i) => (
            <Col key={i}>
              <Carousel slide={false} interval={null} className="carousel">
                {k.slides.map((k, i) => (
                  <Carousel.Item key={i}>
                    <Card className="carousel-item-container">
                      <Card.Body>
                        <Card.Title className="carousel-item-title">
                          <span>{k.title}</span>
                        </Card.Title>
                        <p id="carousel-item-detail-title" className="carousel-item-detail">
                          {<Truncate text={k.dT} />}
                        </p>
                        <p className="carousel-item-detail">
                          <Truncate text={k.d1} />
                        </p>
                        <p className="carousel-item-detail">
                          <Truncate text={k.d2} />
                        </p>
                        <p>{k.d3}</p>
                      </Card.Body>
                    </Card>
                  </Carousel.Item>
                ))}
                {renderButtonCarouselItem(k.btnSlides)}
              </Carousel>
            </Col>
          ))}
        </Row>
      </Container>
<<<<<<< HEAD
      <h2 className="dashboard-label">Performance</h2>
      <Container id="charts-container" fluid>
=======
      <hr id="dashboard-hr" />
      <div onClick={() => setState({ ...state, pauseLogs: !state.pauseLogs })} className="logs-button-container">
        <div
          className="logs-button"
        >
          {state.pauseLogs ? UnpauseIcon() : PauseIcon()}
        </div>
      </div>
      <LazyLog enableSearch={true} id="lazy-log" text={state.logs.replace("\n", "")} />
      <Container id="charts-container">
>>>>>>> 32d32f16
        {[
          [
            { yax: "PROCESS", n1: "CPU %", d1: "process.usedCPUPercent", n2: "RAM %", d2: "process.usedMemoryPercent" },
            { yax: "SYSTEM", n1: "CPU %", d1: "system.usedCPUPercent", n2: "RAM %", d2: "system.usedRAMPercent" },
          ],
          [
            { yax: "DISK", n1: "Disk %", d1: "system.usedDiskPercent", n2: "" },
            {
              yax: "IN OUT",
              removeTick: true,
              n1: "Received",
              d1: "system.ReceivedBytesIO",
              n2: "Written",
              d2: "system.WrittenBytesIO",
            },
          ],
          [
            { yax: "THREADS", n1: "Thread Count", d1: "process.threadCount", n2: "" },
            { yax: "FILES", n1: "File Descriptors", d1: "process.fdCount", n2: "" },
          ],
        ].map((k, i) => (
          <Row key={i}>
            {[...Array(2)].map((_, i) => {
              let line2 =
                k[i].n2 === "" ? (
                  <></>
                ) : (
                  <Area
                    name={k[i].n2}
                    type="monotone"
                    dataKey={k[i].d2}
                    stroke="#848484"
                    fillOpacity={1}
                    fill="url(#cpu)"
                  />
                );
              return (
                <Col>
                  <AreaChart
                    className="area-chart"
                    width={600}
                    height={250}
                    data={state.resource}
                    margin={{ top: 40, right: 40 }}
                  >
                    <YAxis tick={!k[i].removeTick} tickCount={1} label={{ value: k[i].yax, angle: -90 }} />
                    <Area
                      name={k[i].n1}
                      type="monotone"
                      dataKey={k[i].d1}
                      stroke="#eeeeee"
                      fillOpacity={1}
                      fill="url(#ram)"
                    />
                    {line2}
                    <Tooltip contentStyle={{ backgroundColor: "#222222" }} />
                    <Legend />
                  </AreaChart>
                </Col>
              );
            })}
          </Row>
        ))}
      </Container>
      <h2 className="dashboard-label">Transaction Log</h2>
      <Container id="log-container" fluid>
        <div onClick={() => setState({ ...state, pauseLogs: !state.pauseLogs })} className="logs-button-container">
          <img
            className="logs-button"
            alt="play-pause-btn"
            src={state.pauseLogs ? "./unpause.png" : "./pause.png"}
          />
        </div>
        <CanaLog text={state.logs} />
      </Container>
    </div>
  );
}<|MERGE_RESOLUTION|>--- conflicted
+++ resolved
@@ -4,11 +4,8 @@
 import Container from "react-bootstrap/Container";
 import { Button, Card, Carousel, Col, Row, Spinner } from "react-bootstrap";
 import { YAxis, Tooltip, Legend, AreaChart, Area } from "recharts";
-<<<<<<< HEAD
 import CanaLog from "@/components/canalog";
-=======
 import {PauseIcon, UnpauseIcon} from "@/components/svg_icons";
->>>>>>> 32d32f16
 import {
   getAdminRPCURL,
   configPath,
@@ -194,21 +191,8 @@
           ))}
         </Row>
       </Container>
-<<<<<<< HEAD
       <h2 className="dashboard-label">Performance</h2>
       <Container id="charts-container" fluid>
-=======
-      <hr id="dashboard-hr" />
-      <div onClick={() => setState({ ...state, pauseLogs: !state.pauseLogs })} className="logs-button-container">
-        <div
-          className="logs-button"
-        >
-          {state.pauseLogs ? UnpauseIcon() : PauseIcon()}
-        </div>
-      </div>
-      <LazyLog enableSearch={true} id="lazy-log" text={state.logs.replace("\n", "")} />
-      <Container id="charts-container">
->>>>>>> 32d32f16
         {[
           [
             { yax: "PROCESS", n1: "CPU %", d1: "process.usedCPUPercent", n2: "RAM %", d2: "process.usedMemoryPercent" },
