--- conflicted
+++ resolved
@@ -586,7 +586,6 @@
   });
 };
 
-<<<<<<< HEAD
 // downloadJSON() downloads a JSON payload as a JSON file
 export function downloadJSON(payload, filename) {
   const blob = new Blob([JSON.stringify(payload, null, 2)], { type: "application/json" });
@@ -601,7 +600,8 @@
   anchor.click();
   // Free up the memory by revoking the object URL
   URL.revokeObjectURL(blobUrl);
-=======
+}
+
 // retryWithDelay() retries a function with a delay between each attempt
 export async function retryWithDelay(fn, onFailure, retries = 8, delayMs = 1000, throwOnFailure = false) {
   for (let attempt = 1; attempt <= retries; attempt++) {
@@ -620,5 +620,4 @@
       }
     }
   }
->>>>>>> 8bf9d68f
 }